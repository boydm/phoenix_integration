--- conflicted
+++ resolved
@@ -42,20 +42,14 @@
 
   defp deps do
     [
-<<<<<<< HEAD
-      {:phoenix, "~> 1.1"},
-      {:phoenix_html, "~> 2.3"},
-      {:floki, ">= 0.13.0"},             # html parser
-      {:deep_merge, "~> 0.1.0"},
-=======
       {:phoenix, "~> 1.3"},
       {:phoenix_html, "~> 2.10"},
       {:floki, ">= 0.18.0"},
->>>>>>> 5f7db600
+      {:deep_merge, "~> 0.1.0"},
 
-     # Docs dependencies
-     {:ex_doc, "~> 0.16", only: :dev},
-     {:inch_ex, "~> 0.5", only: :dev}
+      # Docs dependencies
+      {:ex_doc, "~> 0.16", only: :dev},
+      {:inch_ex, "~> 0.5", only: :dev}
     ]
   end
 
